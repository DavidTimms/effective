import { CancellationError, TimeoutError } from "./errors";
import { Fiber } from "./fiber";
import { Ref } from "./ref";

export { TimeoutError };
export { Fiber };

export type IO<A, E = unknown> =
  | Wrap<A, E>
  | Defer<A, E>
  | AndThen<A, E, any, E>
  | Raise<A, E>
  | Catch<A, E, any, any, any>
  | Cancel<A, E>
  | OnCancel<A, E, any, any>
  | Uncancelable<A, E>
  | Bracket<A, E, any, any, any, any>;

export enum OutcomeKind {
  Succeeded,
  Raised,
  Canceled,
}

export type Outcome<A, E> =
  | { kind: OutcomeKind.Succeeded; value: A }
  | { kind: OutcomeKind.Raised; value: E }
  | { kind: OutcomeKind.Canceled };

export const Outcome = {
  Succeeded<A>(value: A): Outcome<A, never> {
    return { kind: OutcomeKind.Succeeded, value };
  },
  Raised<E>(value: E): Outcome<never, E> {
    return { kind: OutcomeKind.Raised, value };
  },
  Canceled: { kind: OutcomeKind.Canceled } as const,

  toIO<A, E>(outcome: Outcome<A, E>): IO<A, E> {
    switch (outcome.kind) {
      case OutcomeKind.Succeeded:
        return IO.wrap(outcome.value);

      case OutcomeKind.Raised:
        return IO.raise(outcome.value);

      case OutcomeKind.Canceled:
        return IO.cancel();
    }
  },
};

export type RetryOptions<E = unknown> = {
  /** The number of times to retry. */
  count: number;

  /**
   * A predicate which will be called to decide whether a
   * raised error should be retried.
   **/
  filter?: (error: E) => boolean;

  /**
   * The time to wait after each failed attempt before retrying.
   */
  delay?: Duration;

  /**
   * The factor to multiply the delay by after each failed attempt.
   */
  backoff?: number;
};

export const RetryOptions: {
  defaults: Omit<Required<RetryOptions>, "count">;
} = {
  defaults: {
    filter: () => true,
    delay: [0, "milliseconds"],
    backoff: 1,
  },
};

<<<<<<< HEAD
export abstract class IOBase<A, E = unknown> {
  abstract runSafe(): Promise<IOResult<A, E>>;
=======
abstract class IOBase<A, E = unknown> {
  protected abstract executeOn(fiber: Fiber<A, E>): Promise<Outcome<A, E>>;
>>>>>>> 1d151698

  async runSafe(this: IO<A, E>): Promise<Outcome<A, E>> {
    return new Fiber(this)["promise"];
  }

  async run(this: IO<A, E>): Promise<A> {
    const outcome = await this.runSafe();

    switch (outcome.kind) {
      case OutcomeKind.Succeeded:
        return outcome.value;

      case OutcomeKind.Raised:
        throw outcome.value;

      case OutcomeKind.Canceled:
        throw new CancellationError();
    }
  }

  andThen<B, E2>(this: IO<A, E>, next: (a: A) => IO<B, E2>): IO<B, E | E2> {
    return new AndThen<B, E | E2, A, E>(this, next);
  }

  map<B>(this: IO<A, E>, mapping: (a: A) => B): IO<B, E> {
    return this.andThen((a) => IO.wrap(mapping(a)));
  }

  catch<B, E2>(this: IO<A, E>, catcher: (e: E) => IO<B, E2>): IO<A | B, E2> {
    return new Catch(this, catcher);
  }

  mapError<E2>(this: IO<A, E>, mapping: (e: E) => E2): IO<A, E2> {
    return this.catch((e) => IO.raise(mapping(e)));
  }

  through<B, E2>(this: IO<A, E>, next: (a: A) => IO<B, E2>): IO<A, E | E2> {
    return this.andThen((a) => next(a).as(a));
  }

  onCancel<E2>(
    this: IO<A, E>,
    cancellationHandler: IO<unknown, E2>
  ): IO<A, E | E2> {
    return new OnCancel(this, cancellationHandler);
  }

  as<B>(this: IO<A, E>, value: B): IO<B, E> {
    const wrappedValue = IO.wrap(value);
    return this.andThen(() => wrappedValue);
  }

  repeatForever(this: IO<A, E>): IO<never, E> {
    return this.andThen(() => this.repeatForever());
  }

  delay(this: IO<A, E>, time: number, units: TimeUnits): IO<A, E> {
    if (time > 0) {
      return IO.wait(time, units).andThen(() => this);
    } else {
      return this;
    }
  }

  timeout(
    this: IO<A, E>,
    time: number,
    units: TimeUnits
  ): IO<A, E | TimeoutError> {
    const raiseTimeout = IO.raise(new TimeoutError()).delay(time, units);

    return Fiber.start(raiseTimeout).andThen((timeoutFiber) =>
      IO.race([
        this.onCancel(timeoutFiber.cancel()),
        timeoutFiber.outcome().andThen(Outcome.toIO),
      ])
    );
  }

  /**
   * Re-run the IO if it raises an error, up to the given number of times.
   **/
  retry(this: IO<A, E>, retryCount: number): IO<A, E>;
  retry(this: IO<A, E>, options: RetryOptions<E>): IO<A, E>;
  retry(this: IO<A, E>, countOrOptions: number | RetryOptions<E>): IO<A, E> {
    const options: Required<RetryOptions<E>> =
      typeof countOrOptions === "number"
        ? { count: countOrOptions, ...RetryOptions.defaults }
        : { ...RetryOptions.defaults, ...countOrOptions };

    const nextAttempt = (attemptNumber: number): IO<A, E> => {
      if (attemptNumber >= options.count) {
        return this;
      } else {
        return this.catch((error) => {
          // Calculate the delay before the next attempt using exponential backoff.
          const [initialDelayMs, delayUnits] = options.delay;
          const nextDelayMs = initialDelayMs * options.backoff ** attemptNumber;

          return options.filter(error)
            ? nextAttempt(attemptNumber + 1).delay(nextDelayMs, delayUnits)
            : IO.raise(error);
        });
      }
    };

    return nextAttempt(0);
  }

  /**
   * This method type-casts any errors raised by this IO to the given type.
   * This can easily cause type unsoundness problems, so use with care.
   */
  castError<CastedError>(): IO<A, CastedError> {
    return (this as unknown) as IO<A, CastedError>;
  }
}

class Wrap<A, E> extends IOBase<A, E> {
  constructor(private readonly value: A) {
    super();
  }

  protected async executeOn(): Promise<Outcome<A, E>> {
    return Outcome.Succeeded(this.value);
  }
}

class Defer<A, E> extends IOBase<A, E> {
  constructor(
    private readonly effect: () => {
      promise: Promise<A>;
      cancel: (() => void) | null;
    }
  ) {
    super();
  }

  protected async executeOn(fiber: Fiber<A, E>): Promise<Outcome<A, E>> {
    const effect = this.effect;

    return new Promise(async (resolve) => {
      const previousCancelCurrentEffect = fiber["cancelCurrentEffect"];
      try {
        const { promise, cancel } = effect();
        fiber["cancelCurrentEffect"] = () => {
          try {
            if (cancel) cancel();
            previousCancelCurrentEffect();
          } catch (e) {
            // If the cancel function throws, the IO outcome is "raised"
            // instead of "canceled". This stops cancellation errors from
            // being silently ignored.
            resolve(Outcome.Raised(e as E));
          }
          resolve(Outcome.Canceled);
        };
        const value = await promise;
        fiber["cancelCurrentEffect"] = previousCancelCurrentEffect;
        resolve(Outcome.Succeeded(value));
      } catch (e: unknown) {
        fiber["cancelCurrentEffect"] = previousCancelCurrentEffect;
        resolve(Outcome.Raised(e as E));
      }
    });
  }
}

class AndThen<A, E, ParentA, ParentE extends E> extends IOBase<A, E> {
  constructor(
    readonly parent: IO<ParentA, ParentE>,
    readonly next: (parentA: ParentA) => IO<A, E>
  ) {
    super();
  }

  protected async executeOn(fiber: Fiber<A, E>): Promise<Outcome<A, E>> {
    // TODO attempt to find a way to implement this function
    //      with type safety.

    let io: IO<A, E> = this;

    // Trampoline the andThen operation to ensure stack safety.
    while (io instanceof AndThen) {
      const { next, parent } = io as AndThen<any, any, any, any>;
      const outcome = await fiber._execute(parent);
      if (outcome.kind === OutcomeKind.Succeeded) {
        io = next(outcome.value);
      } else {
        return outcome;
      }
    }
    return fiber._execute(io);
  }
}

class Raise<A, E> extends IOBase<A, E> {
  constructor(private readonly error: E) {
    super();
  }

  protected async executeOn(): Promise<Outcome<A, E>> {
    return Outcome.Raised(this.error);
  }
}

class Catch<A, E, ParentA extends A, CaughtA extends A, ParentE> extends IOBase<
  A,
  E
> {
  constructor(
    readonly parent: IO<ParentA, ParentE>,
    private readonly catcher: (parentE: ParentE) => IO<CaughtA, E>
  ) {
    super();
  }

  protected async executeOn(fiber: Fiber<A, E>): Promise<Outcome<A, E>> {
    const parentResult = await fiber._execute(this.parent);
    if (parentResult.kind === OutcomeKind.Raised) {
      const catcher = this.catcher;
      return fiber._execute(catcher(parentResult.value));
    } else {
      return parentResult;
    }
  }
}

class Cancel<A, E> extends IOBase<A, E> {
  protected async executeOn(): Promise<Outcome<A, E>> {
    return Outcome.Canceled;
  }
}

class OnCancel<A, E, ParentE extends E, HandlerE extends E> extends IOBase<
  A,
  E
> {
  constructor(
    readonly parent: IO<A, ParentE>,
    private readonly cancellationHandler: IO<unknown, HandlerE>
  ) {
    super();
  }

  protected async executeOn(fiber: Fiber<A, E>): Promise<Outcome<A, E>> {
    const parentOutcome = await fiber._execute(this.parent);
    if (parentOutcome.kind === OutcomeKind.Canceled) {
      const handlerOutcome = await fiber._execute(this.cancellationHandler);

      if (handlerOutcome.kind === OutcomeKind.Raised) {
        return handlerOutcome;
      }
    }
    return parentOutcome;
  }
}

class Uncancelable<A, E> extends IOBase<A, E> {
  constructor(private readonly action: IO<A, E>) {
    super();
  }

  protected async executeOn(fiber: Fiber<A, E>): Promise<Outcome<A, E>> {
    const previousCancelCurrentEffect = fiber["cancelCurrentEffect"];
    let wasCanceled = false;

    try {
      // If this fiber is canceled, record that it was canceled, but
      // don't resolve until the action is completed.
      fiber["cancelCurrentEffect"] = () => {
        wasCanceled = true;
      };

      // Run the action on a separate fiber.
      const outcome = await this.action.runSafe();

      return wasCanceled ? Outcome.Canceled : outcome;
    } finally {
      fiber["cancelCurrentEffect"] = previousCancelCurrentEffect;
    }
  }
}

class Bracket<
  A,
  E,
  Resource,
  EOpen extends E,
  EClose extends E,
  EUse extends E
> extends IOBase<A, E> {
  constructor(
    private readonly open: IO<Resource, EOpen>,
    private readonly close: (a: Resource) => IO<unknown, EClose>,
    private readonly use: (a: Resource) => IO<A, EUse>
  ) {
    super();
  }

  protected async executeOn(
    fiber: Fiber
  ): Promise<Outcome<A, EOpen | EClose | EUse>> {
    const { open, close, use } = this;

    const openOutcome = await fiber._execute(open);

    if (openOutcome.kind === OutcomeKind.Succeeded) {
      const a = openOutcome.value;
      const useOutcome = await fiber._execute(use(a));
      const closeOutcome = await fiber._execute(close(a));

      if (closeOutcome.kind !== OutcomeKind.Succeeded) {
        return closeOutcome;
      } else {
        return useOutcome;
      }
    } else {
      return openOutcome;
    }
  }
}

export function IO<A>(effect: () => Promise<A> | A): IO<A, unknown> {
<<<<<<< HEAD
  return new Defer(effect);
=======
  return new Defer(() => ({
    promise: Promise.resolve(effect()),
    cancel: null,
  }));
}

function cancelable<A>(
  cancelableEffect: () => { promise: Promise<A>; cancel: () => void }
): IO<A, unknown> {
  return new Defer(cancelableEffect);
}

function uncancelable<A, E>(action: IO<A, E>): IO<A, E> {
  return new Uncancelable(action);
>>>>>>> 1d151698
}

function wrap<A>(value: A): IO<A, never> {
  return new Wrap(value);
}

function raise<E>(error: E): IO<never, E> {
  return new Raise(error);
}

/**
 * Cancels the execution of the current fiber.
 */
function cancel(): IO<never, never> {
  return new Cancel<never, never>();
}

// TODO rename this function?
function lift<Args extends unknown[], Return>(
  func: (...args: Args) => Promise<Return> | Return
): (...args: Args) => IO<Return> {
  return (...args) => IO(() => func(...args));
}

type IOArray = readonly IO<unknown, unknown>[];

type ExtractError<Action extends IO<unknown, unknown>> = Action extends IO<
  unknown,
  infer E
>
  ? E
  : never;
type ExtractValue<Action> = Action extends IO<infer A, unknown> ? A : never;

type UnionOfValues<Actions extends IOArray> = ExtractValue<Actions[number]>;
type UnionOfErrors<Actions extends IOArray> = ExtractError<Actions[number]>;

type ValuesArray<Actions extends IOArray> = {
  [I in keyof Actions]: ExtractValue<Actions[I]>;
};

/**
 * Creates an IO from an array of IOs, which will perform
 * the actions sequentially, returning an array of the results,
 * or stopping on the first error encountered.
 */
function sequence<Actions extends IOArray>(
  actions: Actions
): IO<ValuesArray<Actions>, UnionOfErrors<Actions>> {
  return sequenceFrom(actions, 0, [] as const);
}

function sequenceFrom<Actions extends IOArray>(
  actions: Actions,
  index: number,
  results: readonly unknown[]
): IO<ValuesArray<Actions>, UnionOfErrors<Actions>> {
  // TODO find a more type-safe way to express this function.

  if (index >= actions.length) {
    return IO.wrap(results as ValuesArray<Actions>);
  } else {
    const action = actions[index] as IO<unknown, UnionOfErrors<Actions>>;
    return action.andThen((result) =>
      sequenceFrom(actions, index + 1, results.concat([result]))
    );
  }
}

/**
 * Creates an IO from an array of IOs, which will perform
 * the actions concurrently, returning an array of the results,
 * or stopping when the first error occurs.
 */
function parallel<Actions extends IOArray>(
  actions: Actions
): IO<ValuesArray<Actions>, UnionOfErrors<Actions>> {
  // Recursively starts each action on a separate fiber. The ref is used
  // to ensure that there can never be an orphaned fiber which is not
  // left running when the main parent fiber is canceled.
  function startNextActionFiber(
    previousFibers: Fiber[],
    index: number
  ): IO<Outcome<unknown, unknown>[], never> {
    if (index >= actions.length) {
      return startEarlyCancellationFibers(previousFibers);
    } else {
      return Ref.empty<Fiber>().andThen((fiberRef) =>
        IO.uncancelable(Fiber.start(actions[index]).through(fiberRef.set))
          .andThen((fiber) =>
            startNextActionFiber([...previousFibers, fiber], index + 1)
          )
          .onCancel(fiberRef.get.andThen((fiber) => fiber?.cancel() ?? IO.void))
      );
    }
  }

  // Creates a second fiber for each action which waits for the outcome
  // of the first, and cancels the other fibers if it raises or cancels.
  function startEarlyCancellationFibers(
    fibers: Fiber[]
  ): IO<Outcome<unknown, unknown>[], never> {
    return IO.sequence(
      fibers.map((fiber) =>
        Fiber.start(
          fiber
            .outcome()
            .through((outcome) =>
              outcome.kind === OutcomeKind.Succeeded
                ? IO.void
                : cancelAll(fibers)
            )
        )
      )
    )
      .andThen((cancellationFibers) =>
        IO.sequence(
          cancellationFibers.map((f) => f.outcome().andThen(Outcome.toIO))
        )
      )
      .onCancel(cancelAll(fibers));
  }

  return startNextActionFiber([], 0).andThen((outcomes) => {
    const succeededResults: unknown[] = [];

    for (const outcome of outcomes) {
      switch (outcome.kind) {
        case OutcomeKind.Succeeded:
          succeededResults.push(outcome.value);
          break;

        // If any of the actions raised an error, the overall action
        // raises.
        case OutcomeKind.Raised:
          return IO.raise(outcome.value as UnionOfErrors<Actions>);

        case OutcomeKind.Canceled:
          continue;
      }
    }

    if (succeededResults.length === actions.length) {
      return IO.wrap((succeededResults as unknown) as ValuesArray<Actions>);
    } else {
      // If we get here then all of the actions were cancelled, so
      // we cancel the calling fiber.
      return IO.cancel();
    }
  });
}

/**
 * Creates an IO from an array of IOs, which will perform
 * the actions concurrently, returning the earliest successful result
 * or stopping when the first error occurs.
 */
function race<Actions extends IOArray>(
  actions: Actions
): IO<
  UnionOfValues<Actions>,
  | UnionOfErrors<Actions>
  | (Actions extends { [0]: unknown } ? never : TypeError)
> {
  // The type signature for this function is a little scary. That is mainly to
  // represent accurately the fact that it will never raise this TypeError if
  // the array of actions is provably non-empty.
  if (actions.length === 0) {
    return IO.raise(TypeError("Cannot race an empty array of actions")) as IO<
      never,
      Actions extends { [0]: unknown } ? never : TypeError
    >;
  }

  const typecastActions = actions as readonly IO<
    UnionOfValues<Actions>,
    UnionOfErrors<Actions>
  >[];

  // Recursively starts each action on a separate fiber. The ref is used
  // to ensure that there can never be an orphaned fiber which is not
  // left running when the main parent fiber is canceled.
  function startNextActionFiber(
    previousFibers: Fiber<UnionOfValues<Actions>, UnionOfErrors<Actions>>[],
    index: number
  ): IO<Fiber<UnionOfValues<Actions>, UnionOfErrors<Actions>>[], never> {
    if (index >= typecastActions.length) {
      return startEarlyCancellationFibers(previousFibers).as(previousFibers);
    } else {
      return Ref.empty<Fiber>().andThen((fiberRef) =>
        IO.uncancelable(
          Fiber.start(typecastActions[index]).through(fiberRef.set)
        )
          .andThen((fiber) =>
            startNextActionFiber([...previousFibers, fiber], index + 1)
          )
          .onCancel(fiberRef.get.andThen((fiber) => fiber?.cancel() ?? IO.void))
      );
    }
  }

  // Creates a second fiber for each action which waits for the outcome
  // of the first, and cancels the other fibers if it raises or succeeds.
  function startEarlyCancellationFibers(
    fibers: Fiber<UnionOfValues<Actions>, UnionOfErrors<Actions>>[]
  ): IO<Outcome<UnionOfValues<Actions>, UnionOfErrors<Actions>>[], never> {
    return IO.sequence(
      fibers.map((fiber) =>
        Fiber.start(
          fiber
            .outcome()
            .through((outcome) =>
              outcome === Outcome.Canceled ? IO.void : cancelAll(fibers)
            )
        )
      )
    )
      .andThen((cancellationFibers) =>
        IO.sequence(
          cancellationFibers.map((f) => f.outcome().andThen(Outcome.toIO))
        )
      )
      .onCancel(cancelAll(fibers));
  }

  return startNextActionFiber([], 0)
    .andThen(findFirstFinishedOutcome)
    .andThen(Outcome.toIO);
}

function cancelAll(fibers: Fiber<unknown, unknown>[]): IO<void, never> {
  if (fibers.length === 0) {
    return IO.void;
  } else {
    return fibers[0].cancel().andThen(() => cancelAll(fibers.slice(1)));
  }
}

function findFirstFinishedOutcome<A, E>(
  fibers: Fiber<A, E>[],
  index = 0
): IO<Outcome<A, E>, never> {
  if (index >= fibers.length) {
    return IO.cancel();
  }
  return fibers[index]
    .outcome()
    .andThen((outcome) =>
      outcome === Outcome.Canceled
        ? findFirstFinishedOutcome(fibers, index + 1)
        : IO.wrap(outcome)
    );
}

const TIME_UNIT_FACTORS = {
  millisecond: 1,
  milliseconds: 1,
  seconds: 1000,
  second: 1000,
  minute: 60000,
  minutes: 60000,
  hour: 3600000,
  hours: 3600000,
};

type TimeUnits = keyof typeof TIME_UNIT_FACTORS;
type Duration = readonly [number, TimeUnits];

function wait(time: number, units: TimeUnits): IO<void, never> {
  const milliseconds = time * TIME_UNIT_FACTORS[units];
  return IO.cancelable(() => {
    let handle: number | undefined = undefined;

    return {
      promise: new Promise((resolve) => {
        handle = IO._setTimeout(resolve, milliseconds);
      }),
      cancel: () => clearTimeout(handle),
    };
  }) as IO<void, never>;
}

/**
 * Creates a wrapper function which will use an `open` action to
 * acquire a resource and `close` action to release it. If the
 * `open` action succeeds, then the `close` function is guaranteed
 * to be called. This can be used where you might use a `try... finally`
 * block in imperative code, when a clean up action must always be
 * taken.
 */
const bracket = <Resource, EOpen, EClose>(
  open: IO<Resource, EOpen>,
  close: (r: Resource) => IO<unknown, EClose>
) => <A, EUse>(
  use: (r: Resource) => IO<A, EUse>
): IO<A, EOpen | EClose | EUse> => new Bracket(open, close, use);

IO.cancelable = cancelable;
IO.wrap = wrap;
IO.raise = raise;
IO.cancel = cancel;
IO.lift = lift;
IO.void = IO.wrap<void>(undefined);
IO.sequence = sequence;
IO.parallel = parallel;
IO.race = race;
IO.wait = wait;
IO.bracket = bracket;
IO.uncancelable = uncancelable;

/**
 * @hidden
 * This alias for setTimeout is used instead of calling the
 * global directly, so it can be replaced with intercepting
 * implementations in tests.
 */
IO._setTimeout = setTimeout;

export default IO;<|MERGE_RESOLUTION|>--- conflicted
+++ resolved
@@ -81,13 +81,8 @@
   },
 };
 
-<<<<<<< HEAD
 export abstract class IOBase<A, E = unknown> {
-  abstract runSafe(): Promise<IOResult<A, E>>;
-=======
-abstract class IOBase<A, E = unknown> {
   protected abstract executeOn(fiber: Fiber<A, E>): Promise<Outcome<A, E>>;
->>>>>>> 1d151698
 
   async runSafe(this: IO<A, E>): Promise<Outcome<A, E>> {
     return new Fiber(this)["promise"];
@@ -412,9 +407,6 @@
 }
 
 export function IO<A>(effect: () => Promise<A> | A): IO<A, unknown> {
-<<<<<<< HEAD
-  return new Defer(effect);
-=======
   return new Defer(() => ({
     promise: Promise.resolve(effect()),
     cancel: null,
@@ -429,7 +421,6 @@
 
 function uncancelable<A, E>(action: IO<A, E>): IO<A, E> {
   return new Uncancelable(action);
->>>>>>> 1d151698
 }
 
 function wrap<A>(value: A): IO<A, never> {
